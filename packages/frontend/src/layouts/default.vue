<script setup lang="ts">
<<<<<<< HEAD
=======
import { onClickOutside } from '@vueuse/core'
>>>>>>> 4de151d4
import { onMounted, ref } from 'vue'
import { useRouter } from 'vue-router'
import { toast } from 'vue-sonner'
import { useAuth } from '../apis/useAuth'
import { isDark } from '../composables/dark'
import { useSession } from '../composables/useSession'

const router = useRouter()
const { logout } = useAuth()
const { checkConnection, isConnected } = useSession()
const showUserMenu = ref(false)
<<<<<<< HEAD
=======
const userMenuRef = ref<HTMLElement | null>(null)

// Use VueUse's onClickOutside to handle closing the menu
onClickOutside(userMenuRef, () => {
  showUserMenu.value = false
})
>>>>>>> 4de151d4

// 检查用户是否已登录
onMounted(async () => {
  await checkConnection(false)
})

// 处理注销
async function handleLogout() {
<<<<<<< HEAD
  const success = await logout()
  if (success) {
    toast.success('已成功登出 Telegram')
    showUserMenu.value = false
=======
  showUserMenu.value = false
  const success = await logout()
  if (success) {
    toast.success('已成功登出 Telegram')
>>>>>>> 4de151d4
    router.push('/login')
  }
  else {
    toast.error('登出失败，请重试')
  }
}

<<<<<<< HEAD
// 关闭菜单
function closeMenu() {
  showUserMenu.value = false
=======
// 处理登录
async function handleLogin() {
  showUserMenu.value = false
  router.push('/login')
>>>>>>> 4de151d4
}
</script>

<template>
  <div class="min-h-screen" :class="{ dark: isDark }">
    <!-- Header -->
    <header class="sticky top-0 z-50 border-b bg-white transition-colors duration-300 dark:border-gray-800 dark:bg-gray-900">
      <div class="mx-auto h-14 flex items-center justify-between px-4 container">
        <router-link to="/" class="text-lg font-semibold transition-colors duration-300 dark:text-white">
          Telegram Search
        </router-link>

        <div class="flex items-center gap-4">
          <ThemeToggle />

          <IconButton
            icon="i-carbon-mac-command"
            aria-label="命令中心"
            @click="router.push('/commands')"
          />

          <IconButton
            icon="i-carbon-settings"
            with-transition
            aria-label="设置"
            @click="router.push('/settings')"
<<<<<<< HEAD
          >
            <div class="i-carbon-settings h-5 w-5 transition-colors duration-300 dark:text-white" />
          </button>

          <!-- 用户头像与下拉菜单 -->
          <div class="relative">
            <button
              v-if="isConnected"
              class="h-8 w-8 flex items-center justify-center rounded-full bg-blue-500 text-white transition-colors hover:bg-blue-600"
              @click="showUserMenu = !showUserMenu"
            >
              <div class="i-carbon-user h-5 w-5" />
            </button>

            <!-- 用户菜单 -->
            <div
              v-if="showUserMenu && isConnected"
              class="absolute right-0 z-50 mt-2 w-48 border border-gray-200 rounded-md bg-white py-1 shadow-lg dark:border-gray-700 dark:bg-gray-800"
              @click.outside="closeMenu"
            >
              <div class="border-b border-gray-200 px-4 py-2 text-sm dark:border-gray-700">
                <div class="text-gray-700 font-medium dark:text-gray-200">
                  已连接到 Telegram
                </div>
              </div>
              <button
=======
          />

          <!-- 用户头像与下拉菜单 -->
          <div ref="userMenuRef" class="relative">
            <IconButton
              icon="i-carbon-user"
              size="md"
              custom-class="rounded-full"
              aria-label="用户菜单"
              @click="showUserMenu = !showUserMenu"
            />

            <!-- 用户菜单 -->
            <div
              v-if="showUserMenu"
              class="absolute right-0 z-50 mt-2 w-48 border border-gray-200 rounded-md bg-white py-1 shadow-lg dark:border-gray-700 dark:bg-gray-800"
            >
              <button
                v-if="!isConnected"
                class="block w-full px-4 py-2 text-left text-sm text-gray-700 hover:bg-gray-100 dark:text-gray-200 dark:hover:bg-gray-700"
                @click="handleLogin"
              >
                <div class="flex items-center">
                  <div class="i-carbon-login mr-2 h-4 w-4" />
                  <span>登录</span>
                </div>
              </button>

              <button
                v-if="isConnected"
>>>>>>> 4de151d4
                class="block w-full px-4 py-2 text-left text-sm text-gray-700 hover:bg-gray-100 dark:text-gray-200 dark:hover:bg-gray-700"
                @click="handleLogout"
              >
                <div class="flex items-center">
                  <div class="i-carbon-logout mr-2 h-4 w-4" />
                  <span>退出登录</span>
                </div>
              </button>
            </div>
          </div>
        </div>
      </div>
    </header>

    <!-- Main content -->
    <main class="mx-auto bg-white transition-colors duration-300 container dark:bg-gray-900">
      <slot />
    </main>
  </div>
</template><|MERGE_RESOLUTION|>--- conflicted
+++ resolved
@@ -1,8 +1,5 @@
 <script setup lang="ts">
-<<<<<<< HEAD
-=======
 import { onClickOutside } from '@vueuse/core'
->>>>>>> 4de151d4
 import { onMounted, ref } from 'vue'
 import { useRouter } from 'vue-router'
 import { toast } from 'vue-sonner'
@@ -14,15 +11,14 @@
 const { logout } = useAuth()
 const { checkConnection, isConnected } = useSession()
 const showUserMenu = ref(false)
-<<<<<<< HEAD
-=======
+
 const userMenuRef = ref<HTMLElement | null>(null)
 
 // Use VueUse's onClickOutside to handle closing the menu
 onClickOutside(userMenuRef, () => {
   showUserMenu.value = false
 })
->>>>>>> 4de151d4
+
 
 // 检查用户是否已登录
 onMounted(async () => {
@@ -31,17 +27,12 @@
 
 // 处理注销
 async function handleLogout() {
-<<<<<<< HEAD
-  const success = await logout()
-  if (success) {
-    toast.success('已成功登出 Telegram')
-    showUserMenu.value = false
-=======
+
   showUserMenu.value = false
   const success = await logout()
   if (success) {
     toast.success('已成功登出 Telegram')
->>>>>>> 4de151d4
+
     router.push('/login')
   }
   else {
@@ -49,16 +40,11 @@
   }
 }
 
-<<<<<<< HEAD
-// 关闭菜单
-function closeMenu() {
-  showUserMenu.value = false
-=======
+
 // 处理登录
 async function handleLogin() {
   showUserMenu.value = false
   router.push('/login')
->>>>>>> 4de151d4
 }
 </script>
 
@@ -85,34 +71,6 @@
             with-transition
             aria-label="设置"
             @click="router.push('/settings')"
-<<<<<<< HEAD
-          >
-            <div class="i-carbon-settings h-5 w-5 transition-colors duration-300 dark:text-white" />
-          </button>
-
-          <!-- 用户头像与下拉菜单 -->
-          <div class="relative">
-            <button
-              v-if="isConnected"
-              class="h-8 w-8 flex items-center justify-center rounded-full bg-blue-500 text-white transition-colors hover:bg-blue-600"
-              @click="showUserMenu = !showUserMenu"
-            >
-              <div class="i-carbon-user h-5 w-5" />
-            </button>
-
-            <!-- 用户菜单 -->
-            <div
-              v-if="showUserMenu && isConnected"
-              class="absolute right-0 z-50 mt-2 w-48 border border-gray-200 rounded-md bg-white py-1 shadow-lg dark:border-gray-700 dark:bg-gray-800"
-              @click.outside="closeMenu"
-            >
-              <div class="border-b border-gray-200 px-4 py-2 text-sm dark:border-gray-700">
-                <div class="text-gray-700 font-medium dark:text-gray-200">
-                  已连接到 Telegram
-                </div>
-              </div>
-              <button
-=======
           />
 
           <!-- 用户头像与下拉菜单 -->
@@ -143,7 +101,6 @@
 
               <button
                 v-if="isConnected"
->>>>>>> 4de151d4
                 class="block w-full px-4 py-2 text-left text-sm text-gray-700 hover:bg-gray-100 dark:text-gray-200 dark:hover:bg-gray-700"
                 @click="handleLogout"
               >
