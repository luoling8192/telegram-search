--- conflicted
+++ resolved
@@ -46,11 +46,9 @@
 // 自定义开始消息ID
 const customMinId = ref<number | undefined>(undefined)
 
-<<<<<<< HEAD
+
 const canExport = computed(() => isConnected.value && selectedChatId.value && selectedMessageTypes.value.length > 0)
-=======
-// const canExport = computed(() => isConnected.value && selectedChatId.value && selectedMessageTypes.value.length > 0)
->>>>>>> 4de151d4
+
 
 // Chat type options
 const chatTypeOptions = [
@@ -177,11 +175,9 @@
       toast.success('导出任务已开始', { id: toastId })
     }
     else {
-<<<<<<< HEAD
-      toast.error(result.error?.message || '导出失败', { id: toastId })
-=======
+
       toast.error((result.error as Error)?.message || '导出失败', { id: toastId })
->>>>>>> 4de151d4
+
     }
   }
   catch (error) {
@@ -295,9 +291,7 @@
 
 <template>
   <div class="space-y-5">
-<<<<<<< HEAD
-    <div class="rounded-lg bg-white shadow-md dark:bg-gray-800">
-=======
+
     <!-- 未连接Telegram时的提示 -->
     <div v-if="!isConnected" class="mb-4 rounded-md bg-yellow-50 p-4 dark:bg-yellow-900/30">
       <div class="flex">
@@ -325,7 +319,7 @@
 
     <!-- Export configuration -->
     <div class="overflow-hidden rounded-lg bg-white shadow-md dark:bg-gray-800 dark:text-gray-100">
->>>>>>> 4de151d4
+
       <div class="p-5">
         <h2 class="mb-4 text-lg font-semibold dark:text-white">
           导出消息
