--- conflicted
+++ resolved
@@ -18,13 +18,10 @@
     "dev": "unbuild --watch",
     "lint": "eslint src",
     "lint:fix": "eslint src --fix",
-<<<<<<< HEAD
+    "typecheck": "tsc --noEmit",
     "test": "vitest",
     "test:coverage": "vitest run --coverage",
     "test:ui": "vitest --ui"
-=======
-    "typecheck": "tsc --noEmit"
->>>>>>> 30170fb3
   },
   "dependencies": {
     "@guiiai/logg": "^1.0.7",
