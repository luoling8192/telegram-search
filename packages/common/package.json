--- conflicted
+++ resolved
@@ -27,25 +27,18 @@
   },
   "dependencies": {
     "@guiiai/logg": "^1.0.7",
-<<<<<<< HEAD
     "@trpc/client": "10.45.2",
     "@trpc/server": "10.45.2",
-    "superjson": "^2.2.2",
-=======
     "dotenv": "^16.4.7",
     "drizzle-orm": "^0.39.3",
     "postgres": "^3.4.5",
->>>>>>> 1b4b82d7
+    "superjson": "^2.2.2",
     "unbuild": "^3.3.1",
     "zod": "^3.24.2"
   },
   "devDependencies": {
-<<<<<<< HEAD
-    "@types/node": "^22.13.1",
+    "@types/node": "^22.13.4",
     "@vitest/coverage-v8": "^3.0.5",
-=======
-    "@types/node": "^22.13.4",
->>>>>>> 1b4b82d7
     "vitest": "^3.0.5"
   }
 }